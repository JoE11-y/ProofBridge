--- conflicted
+++ resolved
@@ -1,12 +1,11 @@
-'use client';
-import { ArrowUpRight } from 'lucide-react';
-import Link from 'next/link';
-import React from 'react';
-import { SpecialButton } from '../ui/SpecialButton';
+"use client"
+import { ArrowUpRight } from "lucide-react"
+import Link from "next/link"
+import React from "react"
+import { SpecialButton } from "../ui/SpecialButton"
 
 const features = [
   {
-<<<<<<< HEAD
     title: "P2P bridge",
     desc: "Peer-to-Peer Cross-Chain Transactions. Direct interaction between users without intermediaries.",
     img: "/bridge.png",
@@ -29,36 +28,11 @@
     desc: "Removes reliance on custodians, relayers, or centralized sequencers.",
     img: "/assets/features/wall.png",
     explore: "First P2P bridge on Hedera",
-=======
-    title: 'Peer-to-Peer Cross-Chain Trading',
-    desc: 'Liquidity providers post ads with their trading pairs across supported chains. Bridgers deposit on one chain and receive funds on another—all peer-to-peer.  Both parties sign and authorize every transaction using BLS aggregated signatures',
-    img: '/assets/features/vault.png',
-    explore: 'First P2P bridge on Hedera',
   },
-  {
-    title: 'Zero-Knowledge Proof Validation',
-    desc: 'Every cross-chain transaction is validated using zero-knowledge proofs that verify deposits exist on the origin chain without revealing sensitive data.',
-    img: '/assets/features/shield.png',
-    explore: 'Trustless verification across chains',
-  },
-  {
-    title: 'User-Driven Consensus Architecture',
-    desc: 'ProofBridge eliminates the need for external validators by making trade counterparties themselves the consensus layer. Using BLS signature aggregation, both maker and bridger cryptographically authorize settlements. This peer-to-peer model removes single points of failure and ensures no third party can unilaterally move funds.',
-    img: '/assets/features/tokens.png',
-    explore: 'P2P determined consensus',
-  },
-  {
-    title: 'User-Facing Security Model',
-    desc: 'Unlike traditional bridges with protocol-facing security, ProofBridge implements a user-facing security architecture. Each user protects their own assets. If one account is compromised, the breach remains isolated. The overall liquidity pool stays protected. No centralized custodian. No protocol-level exploit that drains all funds. True self-custody, enforced by design.',
-    img: '/assets/features/wall.png',
-    explore: 'user facing security',
->>>>>>> 0a8e392d
-  },
-];
+]
 
 export const Features = () => {
   return (
-<<<<<<< HEAD
     <div className="relative overflow-hidden landing-features z-[5] md:bg-transparent bg-grey-1000">
       <div className="border-y-[1px] border-gray-400/20 grid md:grid-cols-3 grid-cols-1 mb-0">
         <div className="p-4 py-6 md:p-8 md:py-12 md:border-r-[1px] md:border-gray-400/20 md:min-h-[60vh] min-h-[130px]">
@@ -69,112 +43,90 @@
           <Link
             href={"/bridge"}
             className="text-primary uppercase text-lg md:text-[18px] hero-click-to-explore hero-caption relative"
-=======
-    <div className='relative overflow-hidden landing-features'>
-      <div className='border-y-[1px] border-gray-400/20 grid md:grid-cols-3 grid-cols-1 mb-10'>
-        <div className='p-4 py-6 md:p-8 md:py-12 md:border-r-[1px] md:border-gray-400/20 md:min-h-[60vh] min-h-[130px]'>
-          <p className='text-xs text-grey-200 uppercase'>[ Game changer ]</p>
-          <p className='md:text-5xl text-lg md:my-5 my-2 font-perfectly-nineties'>
-            Inside ProofBridge
-          </p>
-          <Link
-            href={'/'}
-            className='text-primary uppercase text-lg md:text-[18px] hero-click-to-explore hero-caption relative'
->>>>>>> 0a8e392d
           >
             <SpecialButton>Launch App</SpecialButton>
           </Link>
         </div>
-        <div className='col-span-2'>
-          <div className=''>
+        <div className="col-span-2">
+          <div className="">
             {features.map((feature, index) => {
               return (
-                <div key={index} className='flex md:flex-row flex-col'>
+                <div key={index} className="flex md:flex-row flex-col">
                   {index % 2 != 0 ? (
                     <>
-                      <div className='md:w-[50%] h-[30rem] 2xl:h-[35rem] md:border-t-[1px] md:border-r-[1px] md:border-gray-400/20 border-l-[0px] border-grey-400 md:p-0 p-4 overflow-hidden'>
+                      <div className="md:w-[50%] h-[30rem] 2xl:h-[35rem] md:border-t-[1px] md:border-r-[1px] md:border-gray-400/20 border-l-[0px] border-grey-400 md:p-0 p-4 overflow-hidden">
                         <img
                           src={feature?.img}
-                          className='w-full h-full object-cover bg-black/42'
+                          className="w-full h-full object-cover bg-black/42"
                         />
                       </div>
-                      <div className='md:w-[50%] md:h-[30rem] 2xl:h-[35rem] md:border-t-[1px] md:border-gray-400/20 p-4 md:p-8 md:py-12 flex flex-col gap-7 justify-between'>
+                      <div className="md:w-[50%] md:h-[30rem] 2xl:h-[35rem] md:border-t-[1px] md:border-gray-400/20 p-4 md:p-8 md:py-12 flex flex-col gap-7 justify-between">
                         <div>
-                          <p className='text-xs text-grey-200 uppercase'>
+                          <p className="text-xs text-grey-200 uppercase">
                             feature
                           </p>
-                          <p className='md:text-3xl text-lg md:my-3 my-2 font-perfectly-nineties'>
+                          <p className="md:text-3xl text-lg md:my-3 my-2 font-perfectly-nineties">
                             {feature.title}
                           </p>
-                          <p className='2xl:max-w-[85%] opacity-75'>
+                          <p className="2xl:max-w-[85%] opacity-75">
                             {feature.desc}
                           </p>
                         </div>
 
                         <div>
-                          <div className='mb-5'>
-                            <p className='text-sm text-primary uppercase'>
+                          <div className="mb-5">
+                            <p className="text-sm text-primary uppercase">
                               explore:
                             </p>
-                            <p className='font-medium'>{feature.explore}</p>
+                            <p className="font-medium">{feature.explore}</p>
                           </div>
-<<<<<<< HEAD
                           <Link href={"/bridge"}>
                             <ArrowUpRight className="md:text-4xl text-2xl text-primary" />
-=======
-                          <Link href={''}>
-                            <ArrowUpRight className='md:text-4xl text-2xl text-primary' />
->>>>>>> 0a8e392d
                           </Link>
                         </div>
                       </div>
                     </>
                   ) : (
                     <>
-                      <div className='md:w-[50%] md:h-[30rem] 2xl:h-[35rem] md:border-t-[1px] md:border-gray-400/20 p-4 md:p-8 md:py-12 flex flex-col gap-7 justify-between md:order-1 order-2'>
+                      <div className="md:w-[50%] md:h-[30rem] 2xl:h-[35rem] md:border-t-[1px] md:border-gray-400/20 p-4 md:p-8 md:py-12 flex flex-col gap-7 justify-between md:order-1 order-2">
                         <div>
-                          <p className='text-xs text-grey-200 uppercase'>
+                          <p className="text-xs text-grey-200 uppercase">
                             feature
                           </p>
-                          <p className='md:text-3xl text-lg md:my-3 my-2 font-perfectly-nineties'>
+                          <p className="md:text-3xl text-lg md:my-3 my-2 font-perfectly-nineties">
                             {feature.title}
                           </p>
-                          <p className='2xl:max-w-[95%] opacity-75'>
+                          <p className="2xl:max-w-[95%] opacity-75">
                             {feature.desc}
                           </p>
                         </div>
 
                         <div>
-                          <div className='mb-5'>
-                            <p className='text-sm text-primary uppercase'>
+                          <div className="mb-5">
+                            <p className="text-sm text-primary uppercase">
                               explore:
                             </p>
-                            <p className='font-medium'>{feature.explore}</p>
+                            <p className="font-medium">{feature.explore}</p>
                           </div>
-<<<<<<< HEAD
                           <Link href={"/bridge"}>
                             <ArrowUpRight className="md:text-4xl text-2xl text-primary" />
-=======
-                          <Link href={''}>
-                            <ArrowUpRight className='md:text-4xl text-2xl text-primary' />
->>>>>>> 0a8e392d
                           </Link>
                         </div>
                       </div>
-                      <div className='md:w-[50%] h-[30rem] 2xl:h-[35rem] border-t-[1px] md:border-l-[1px] border-gray-400/20 flex items-center justify-center md:order-2 order-1 overflow-hidden'>
+                      <div className="md:w-[50%] h-[30rem] 2xl:h-[35rem] border-t-[1px] md:border-l-[1px] border-gray-400/20 flex items-center justify-center md:order-2 order-1 overflow-hidden">
                         <img
                           src={feature?.img}
-                          className='h-full w-full  object-cover'
+                          className="h-full w-full  object-cover"
                         />
                       </div>
                     </>
                   )}
                 </div>
-              );
+              )
             })}
           </div>
         </div>
       </div>
     </div>
-  );
-};+  )
+}